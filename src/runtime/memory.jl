--- conflicted
+++ resolved
@@ -292,19 +292,14 @@
             @debug "Allocating $(Base.format_bytes(bytesize)) from $region"
             buf = alloc(device, region, bytesize)
         else
-<<<<<<< HEAD
             if USE_HIP_MALLOC_OVERRIDE
                 @debug "Allocating $(Base.format_bytes(bytesize)) from HIP"
-                return alloc_hip(bytesize)
+                buf = alloc_hip(bytesize)
+            else
+                region = get_memory_pool(device, region_kind)
+                @debug "Allocating $(Base.format_bytes(bytesize)) from $region"
+                buf = alloc(device, region, bytesize)
             end
-            pool = get_memory_pool(device, region_kind)
-            @debug "Allocating $(Base.format_bytes(bytesize)) from $pool"
-            return alloc(device, pool, bytesize)
-=======
-            region = get_memory_pool(device, region_kind)
-            @debug "Allocating $(Base.format_bytes(bytesize)) from $region"
-            buf = alloc(device, region, bytesize)
->>>>>>> 0e77ca45
             # This is a no-op and we need to make sure that we use the right region instead
             # check(HSA.memory_assign_agent(buf.ptr, device.agent, HSA.ACCESS_PERMISSION_RW))
         end
