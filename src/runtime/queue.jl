--- conflicted
+++ resolved
@@ -37,17 +37,11 @@
     getinfo(device, HSA.AGENT_INFO_QUEUE_TYPE)
 
 function ROCQueue(device::ROCDevice; priority::Symbol = :normal)
-<<<<<<< HEAD
     alloc_id = rand(UInt64)
     @log_start(:alloc_queue, (;alloc_id), (;device=get_handle(device), priority))
 
-    queue_size = Ref{UInt32}(0)
-    getinfo(device.agent, HSA.AGENT_INFO_QUEUE_MAX_SIZE, queue_size) |> check
-    @assert queue_size[] > 0
-=======
     queue_size = device_queue_max_size(device)
     @assert queue_size > 0
->>>>>>> 85a0b147
 
     queue_type = device_queue_type(device)
     @assert queue_type == HSA.QUEUE_TYPE_MULTI
