--- conflicted
+++ resolved
@@ -130,15 +130,9 @@
         end
     end
 
-<<<<<<< HEAD
-    kernel = ROCKernel(device, exe, symbol, f, args, kernel_object[],
-                       kernarg_segment_size[], group_segment_size[],
-                               private_segment_size[], kernarg_address)
-=======
-    kernel = ROCKernel(device, exe, symbol, args, kernel_object,
-                               kernarg_segment_size, group_segment_size,
-                               private_segment_size, kernarg_address)
->>>>>>> 85a0b147
+    kernel = ROCKernel(device, exe, symbol, f, args, kernel_object,
+                       kernarg_segment_size, group_segment_size,
+                       private_segment_size, kernarg_address)
     AMDGPU.hsaref!()
     finalizer(kernel) do k
         Mem.free_pooled(device, key, :kernarg, k.kernarg_address)
